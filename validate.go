--- conflicted
+++ resolved
@@ -421,14 +421,11 @@
 //
 // The flags do not modify the behavior of this function directly, however they
 // are needed to pass along to checkProofOfWork.
-<<<<<<< HEAD
-func checkBlockSanity(params *btcnet.Params, block *btcutil.Block, powLimit *big.Int, flags BehaviorFlags) error {
+func checkBlockSanity(params *btcnet.Params, block *btcutil.Block, powLimit *big.Int, timeSource MedianTimeSource,
+	flags BehaviorFlags) error {
 
 	defer timeTrack(now(), fmt.Sprintf("checkBlockSanity(%v)", slice(block.Sha())[0]))
 
-=======
-func checkBlockSanity(block *btcutil.Block, powLimit *big.Int, timeSource MedianTimeSource, flags BehaviorFlags) error {
->>>>>>> 6af93023
 	// A block must have at least one transaction.
 	msgBlock := block.MsgBlock()
 	numTx := len(msgBlock.Transactions)
@@ -567,13 +564,8 @@
 
 // CheckBlockSanity performs some preliminary checks on a block to ensure it is
 // sane before continuing with block processing.  These checks are context free.
-<<<<<<< HEAD
-func CheckBlockSanity(params *btcnet.Params, block *btcutil.Block, powLimit *big.Int) error {
-	return checkBlockSanity(params, block, powLimit, BFNone)
-=======
-func CheckBlockSanity(block *btcutil.Block, powLimit *big.Int, timeSource MedianTimeSource) error {
-	return checkBlockSanity(block, powLimit, timeSource, BFNone)
->>>>>>> 6af93023
+func CheckBlockSanity(params *btcnet.Params, block *btcutil.Block, powLimit *big.Int, timeSource MedianTimeSource) error {
+	return checkBlockSanity(params, block, powLimit, timeSource, BFNone)
 }
 
 // checkSerializedHeight checks if the signature script in the passed
