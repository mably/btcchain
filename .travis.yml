--- conflicted
+++ resolved
@@ -5,15 +5,6 @@
   - tip
 install:
   - go get -d -t -v ./...
-<<<<<<< HEAD
-  - go get -v code.google.com/p/go.tools/cmd/cover
-script:
-  - go test -v -covermode=count -coverprofile=profile.cov
-after_success:
-  - go get -v github.com/mattn/goveralls
-  - export PATH=$PATH:$HOME/gopath/bin
-  - goveralls -coverprofile=profile.cov -service=travis-ci
-=======
   - go get -v code.google.com/p/go.tools/cmd/vet
   - go get -v github.com/GeertJohan/fgt
   - go get -v github.com/golang/lint/golint
@@ -21,5 +12,4 @@
   - export PATH=$PATH:$HOME/gopath/bin
   - go vet
   - fgt golint .
-  - go test -v
->>>>>>> 6af93023
+  - go test -v