--- conflicted
+++ resolved
@@ -376,15 +376,9 @@
 	var blockSha *btcwire.ShaHash
 	// loop to find the stake modifier later by a selection interval
 	for nStakeModifierTime < (blockFromTimestamp + nStakeModifierSelectionInterval) {
-<<<<<<< HEAD
-		if blockHeight >= b.bestChain.height { // reached best block; may happen if node is behind on block chain
-			blockTimestamp := block.Timestamp.Unix()
-			if fPrintProofOfStake || (blockTimestamp+b.netParams.StakeMinAge-nStakeModifierSelectionInterval > getAdjustedTime()) {
-=======
 		if block.height >= b.bestChain.height { // reached best block; may happen if node is behind on block chain
 			blockTimestamp := block.timestamp.Unix()
-			if fPrintProofOfStake || (blockTimestamp+StakeMinAge-nStakeModifierSelectionInterval > getAdjustedTime()) {
->>>>>>> f4c1d55e
+			if fPrintProofOfStake || (blockTimestamp+b.netParams.StakeMinAge-nStakeModifierSelectionInterval > getAdjustedTime()) {
 				err = fmt.Errorf("GetKernelStakeModifier() : reached best block %v at height %v from block %v",
 					btcutil.Slice(blockSha)[0], block.height, hashBlockFrom)
 				return
