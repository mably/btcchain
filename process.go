// Copyright (c) 2013-2014 Conformal Systems LLC.
// Use of this source code is governed by an ISC
// license that can be found in the LICENSE file.

package btcchain

import (
	"fmt"

	"github.com/mably/btcutil"
	"github.com/mably/btcwire"
)

// BehaviorFlags is a bitmask defining tweaks to the normal behavior when
// performing chain processing and consensus rules checks.
type BehaviorFlags uint32

const (
	// BFFastAdd may be set to indicate that several checks can be avoided
	// for the block since it is already known to fit into the chain due to
	// already proving it correct links into the chain up to a known
	// checkpoint.  This is primarily used for headers-first mode.
	BFFastAdd BehaviorFlags = 1 << iota

	// BFNoPoWCheck may be set to indicate the proof of work check which
	// ensures a block hashes to a value less than the required target will
	// not be performed.
	BFNoPoWCheck

	// BFDryRun may be set to indicate the block should not modify the chain
	// or memory chain index.  This is useful to test that a block is valid
	// without modifying the current state.
	BFDryRun

	// BFNone is a convenience value to specifically indicate no flags.
	BFNone BehaviorFlags = 0
)

// blockExists determines whether a block with the given hash exists either in
// the main chain or any side chains.
func (b *BlockChain) blockExists(hash *btcwire.ShaHash) (bool, error) {
	// Check memory chain first (could be main chain or side chain blocks).
	if _, ok := b.index[*hash]; ok {
		return true, nil
	}

	// Check in database (rest of main chain not in memory).
	return b.db.ExistsSha(hash)
}

// processOrphans determines if there are any orphans which depend on the passed
// block hash (they are no longer orphans if true) and potentially accepts them.
// It repeats the process for the newly accepted blocks (to detect further
// orphans which may no longer be orphans) until there are no more.
//
// The flags do not modify the behavior of this function directly, however they
// are needed to pass along to maybeAcceptBlock.
func (b *BlockChain) processOrphans(hash *btcwire.ShaHash, flags BehaviorFlags) error {

	defer timeTrack(now(), fmt.Sprintf("processOrphans(%v)", hash))

	// Start with processing at least the passed hash.  Leave a little room
	// for additional orphan blocks that need to be processed without
	// needing to grow the array in the common case.
	processHashes := make([]*btcwire.ShaHash, 0, 10)
	processHashes = append(processHashes, hash)
	for len(processHashes) > 0 {
		// Pop the first hash to process from the slice.
		processHash := processHashes[0]
		processHashes[0] = nil // Prevent GC leak.
		processHashes = processHashes[1:]

		// Look up all orphans that are parented by the block we just
		// accepted.  This will typically only be one, but it could
		// be multiple if multiple blocks are mined and broadcast
		// around the same time.  The one with the most proof of work
		// will eventually win out.  An indexing for loop is
		// intentionally used over a range here as range does not
		// reevaluate the slice on each iteration nor does it adjust the
		// index for the modified slice.
		for i := 0; i < len(b.prevOrphans[*processHash]); i++ {
			orphan := b.prevOrphans[*processHash][i]
			if orphan == nil {
				log.Warnf("Found a nil entry at index %d in the "+
					"orphan dependency list for block %v", i,
					processHash)
				continue
			}

			// Remove the orphan from the orphan pool.
			// It's safe to ignore the error on Sha since the hash
			// is already cached.
			orphanHash, _ := orphan.block.Sha()
			b.removeOrphanBlock(orphan)
			i--

			// ppc: processing
			b.ppcOrphanBlockRemoved(orphan.block)

			// Potentially accept the block into the block chain.
			err := b.maybeAcceptBlock(orphan.block, flags)
			if err != nil {
				return err
			}

			// Add this block to the list of blocks to process so
			// any orphan blocks that depend on this block are
			// handled too.
			processHashes = append(processHashes, orphanHash)
		}
	}
	return nil
}

// ProcessBlock is the main workhorse for handling insertion of new blocks into
// the block chain.  It includes functionality such as rejecting duplicate
// blocks, ensuring blocks follow all rules, orphan handling, and insertion into
// the block chain along with best chain selection and reorganization.
//
// It returns a bool which indicates whether or not the block is an orphan and
// any errors that occurred during processing.  The returned bool is only valid
// when the error is nil.
<<<<<<< HEAD
func (b *BlockChain) ProcessBlock(block *btcutil.Block, flags BehaviorFlags) (bool, error) {

	defer timeTrack(now(), fmt.Sprintf("ProcessBlock(%v)", slice(block.Sha())[0]))

=======
func (b *BlockChain) ProcessBlock(block *btcutil.Block, timeSource MedianTimeSource, flags BehaviorFlags) (bool, error) {
>>>>>>> 6af93023
	fastAdd := flags&BFFastAdd == BFFastAdd
	dryRun := flags&BFDryRun == BFDryRun

	blockHash, err := block.Sha()
	if err != nil {
		return false, err
	}
	log.Tracef("Processing block %v", blockHash)

	// The block must not already exist in the main chain or side chains.
	exists, err := b.blockExists(blockHash)
	if err != nil {
		return false, err
	}
	if exists {
		str := fmt.Sprintf("already have block %v", blockHash)
		return false, ruleError(ErrDuplicateBlock, str)
	}

	// The block must not already exist as an orphan.
	if _, exists := b.orphans[*blockHash]; exists {
		str := fmt.Sprintf("already have block (orphan) %v", blockHash)
		return false, ruleError(ErrDuplicateBlock, str)
	}

	// ppc: processing
	ppcErr := b.ppcProcessBlock(block, phasePreSanity)
	if ppcErr != nil {
		return false, ppcErr
	}

	// Perform preliminary sanity checks on the block and its transactions.
<<<<<<< HEAD
	err = checkBlockSanity(b.netParams, block, b.netParams.PowLimit, flags)
	if err != nil {
		return false, err
	}

	// ppcoin: verify hash target and signature of coinstake tx
	// TODO is it the best place to do that?
	err = b.checkBlockProofOfStake(block)
=======
	err = checkBlockSanity(block, b.netParams.PowLimit, timeSource, flags)
>>>>>>> 6af93023
	if err != nil {
		return false, err
	}

	// Find the previous checkpoint and perform some additional checks based
	// on the checkpoint.  This provides a few nice properties such as
	// preventing old side chain blocks before the last checkpoint,
	// rejecting easy to mine, but otherwise bogus, blocks that could be
	// used to eat memory, and ensuring expected (versus claimed) proof of
	// work requirements since the previous checkpoint are met.
	blockHeader := &block.MsgBlock().Header
	checkpointBlock, err := b.findPreviousCheckpoint()
	if err != nil {
		return false, err
	}
	if checkpointBlock != nil {
		// Ensure the block timestamp is after the checkpoint timestamp.
		checkpointHeader := &checkpointBlock.MsgBlock().Header
		checkpointTime := checkpointHeader.Timestamp
		if blockHeader.Timestamp.Before(checkpointTime) {
			str := fmt.Sprintf("block %v has timestamp %v before "+
				"last checkpoint timestamp %v", blockHash,
				blockHeader.Timestamp, checkpointTime)
			return false, ruleError(ErrCheckpointTimeTooOld, str)
		}
		if !fastAdd {
			// Even though the checks prior to now have already ensured the
			// proof of work exceeds the claimed amount, the claimed amount
			// is a field in the block header which could be forged.  This
			// check ensures the proof of work is at least the minimum
			// expected based on elapsed time since the last checkpoint and
			// maximum adjustment allowed by the retarget rules.
			/* TODO peercoin : disabled
			duration := blockHeader.Timestamp.Sub(checkpointTime)
			requiredTarget := CompactToBig(b.calcEasiestDifficulty(
				checkpointHeader.Bits, duration))
			currentTarget := CompactToBig(blockHeader.Bits)
			if currentTarget.Cmp(requiredTarget) > 0 {
				str := fmt.Sprintf("block target difficulty of %064x "+
					"is too low when compared to the previous "+
					"checkpoint", currentTarget)
				return false, ruleError(ErrDifficultyTooLow, str)
			}*/
		}
	}

	// Handle orphan blocks.
	prevHash := &blockHeader.PrevBlock
	if !prevHash.IsEqual(zeroHash) {
		prevHashExists, err := b.blockExists(prevHash)
		if err != nil {
			return false, err
		}
		if !prevHashExists {
			if !dryRun {
				// ppc: processing
				ppcErr := b.ppcProcessOrphan(block)
				if ppcErr != nil {
					return false, ppcErr
				}
				log.Infof("Adding orphan block %v with parent %v",
					blockHash, prevHash)
				b.addOrphanBlock(block)
			}
			return true, nil
		}
	}

	// The block has passed all context independent checks and appears sane
	// enough to potentially accept it into the block chain.
	err = b.maybeAcceptBlock(block, flags)
	if err != nil {
		return false, err
	}

	// Don't process any orphans or log when the dry run flag is set.
	if !dryRun {
		// Accept any orphan blocks that depend on this block (they are
		// no longer orphans) and repeat for those accepted blocks until
		// there are no more.
		err := b.processOrphans(blockHash, flags)
		if err != nil {
			return false, err
		}

		log.Debugf("Accepted block %v", blockHash)
	}

	return false, nil
}<|MERGE_RESOLUTION|>--- conflicted
+++ resolved
@@ -120,14 +120,10 @@
 // It returns a bool which indicates whether or not the block is an orphan and
 // any errors that occurred during processing.  The returned bool is only valid
 // when the error is nil.
-<<<<<<< HEAD
-func (b *BlockChain) ProcessBlock(block *btcutil.Block, flags BehaviorFlags) (bool, error) {
+func (b *BlockChain) ProcessBlock(block *btcutil.Block, timeSource MedianTimeSource, flags BehaviorFlags) (bool, error) {
 
 	defer timeTrack(now(), fmt.Sprintf("ProcessBlock(%v)", slice(block.Sha())[0]))
 
-=======
-func (b *BlockChain) ProcessBlock(block *btcutil.Block, timeSource MedianTimeSource, flags BehaviorFlags) (bool, error) {
->>>>>>> 6af93023
 	fastAdd := flags&BFFastAdd == BFFastAdd
 	dryRun := flags&BFDryRun == BFDryRun
 
@@ -160,8 +156,7 @@
 	}
 
 	// Perform preliminary sanity checks on the block and its transactions.
-<<<<<<< HEAD
-	err = checkBlockSanity(b.netParams, block, b.netParams.PowLimit, flags)
+	err = checkBlockSanity(b.netParams, block, b.netParams.PowLimit, timeSource, flags)
 	if err != nil {
 		return false, err
 	}
@@ -169,9 +164,6 @@
 	// ppcoin: verify hash target and signature of coinstake tx
 	// TODO is it the best place to do that?
 	err = b.checkBlockProofOfStake(block)
-=======
-	err = checkBlockSanity(block, b.netParams.PowLimit, timeSource, flags)
->>>>>>> 6af93023
 	if err != nil {
 		return false, err
 	}
