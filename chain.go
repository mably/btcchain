// Copyright (c) 2013-2014 Conformal Systems LLC.
// Use of this source code is governed by an ISC
// license that can be found in the LICENSE file.

package btcchain

import (
	"container/list"
	"errors"
	"fmt"
	"math/big"
	"sort"
	"sync"
	"time"

	"github.com/mably/btcdb"
	"github.com/mably/btcnet"
	"github.com/mably/btcutil"
	"github.com/mably/btcwire"
)

const (
	// maxOrphanBlocks is the maximum number of orphan blocks that can be
	// queued.
	maxOrphanBlocks = 100

	// minMemoryNodes is the minimum number of consecutive nodes needed
	// in memory in order to perform all necessary validation.  It is used
	// to determine when it's safe to prune nodes from memory without
	// causing constant dynamic reloading.
	minMemoryNodes = BlocksPerRetarget

	// Peercion blockNode flags
	FBlockProofOfStake = uint32(1 << 0)
)

// ErrIndexAlreadyInitialized describes an error that indicates the block index
// is already initialized.
var ErrIndexAlreadyInitialized = errors.New("the block index can only be " +
	"initialized before it has been modified")

// blockNode represents a block within the block chain and is primarily used to
// aid in selecting the best chain to be the main chain.  The main chain is
// stored into the block database.
type blockNode struct {
	// parent is the parent block for this node.
	parent *blockNode

	// children contains the child nodes for this node.  Typically there
	// will only be one, but sometimes there can be more than one and that
	// is when the best chain selection algorithm is used.
	children []*blockNode

	// hash is the double sha 256 of the block.
	hash *btcwire.ShaHash

	// parentHash is the double sha 256 of the parent block.  This is kept
	// here over simply relying on parent.hash directly since block nodes
	// are sparse and the parent node might not be in memory when its hash
	// is needed.
	parentHash *btcwire.ShaHash

	// height is the position in the block chain.
	height int64

	// workSum is the total amount of work in the chain up to and including
	// this node.
	workSum *big.Int

	// inMainChain denotes whether the block node is currently on the
	// the main chain or not.  This is used to help find the common
	// ancestor when switching chains.
	inMainChain bool

	// Some fields from block headers to aid in best chain selection.
	version   int32
	bits      uint32
	timestamp time.Time

	// Peercoin specific
<<<<<<< HEAD
	generatedStakeModifier bool
	stakeModifier          uint64
	stakeModifierChecksum  uint32 // checksum of index; in-memeory only (main.h)
	hashProofOfStake       *btcwire.ShaHash
	stakeEntropyBit        uint32
	flags                  uint32
=======
	generatedStakeModifier 	bool
	stakeModifier			uint64
	stakeModifierChecksum	uint32 // checksum of index; in-memeory only (main.h)
	hashProofOfStake		*btcwire.ShaHash
	stakeEntropyBit			uint32
	flags					uint32
	chainTrust				*big.Int
>>>>>>> 3cb41297
}

// newBlockNode returns a new block node for the given block header.  It is
// completely disconnected from the chain and the workSum value is just the work
// for the passed block.  The work sum is updated accordingly when the node is
// inserted into a chain.
func newBlockNode(blockHeader *btcwire.BlockHeader, blockSha *btcwire.ShaHash, height int64) *blockNode {
	// Make a copy of the hash so the node doesn't keep a reference to part
	// of the full block/block header preventing it from being garbage
	// collected.
	prevHash := blockHeader.PrevBlock
	node := blockNode{
		hash:       blockSha,
		parentHash: &prevHash,
		workSum:    CalcWork(blockHeader.Bits),
		height:     height,
		version:    blockHeader.Version,
		bits:       blockHeader.Bits,
		timestamp:  blockHeader.Timestamp,
	}
	return &node
}

// orphanBlock represents a block that we don't yet have the parent for.  It
// is a normal block plus an expiration time to prevent caching the orphan
// forever.
type orphanBlock struct {
	block      *btcutil.Block
	expiration time.Time
}

// addChildrenWork adds the passed work amount to all children all the way
// down the chain.  It is used primarily to allow a new node to be dynamically
// inserted from the database into the memory chain prior to nodes we already
// have and update their work values accordingly.
func addChildrenWork(node *blockNode, work *big.Int) {
	for _, childNode := range node.children {
		childNode.workSum.Add(childNode.workSum, work)
		addChildrenWork(childNode, work)
	}
}

// removeChildNode deletes node from the provided slice of child block
// nodes.  It ensures the final pointer reference is set to nil to prevent
// potential memory leaks.  The original slice is returned unmodified if node
// is invalid or not in the slice.
func removeChildNode(children []*blockNode, node *blockNode) []*blockNode {
	if node == nil {
		return children
	}

	// An indexing for loop is intentionally used over a range here as range
	// does not reevaluate the slice on each iteration nor does it adjust
	// the index for the modified slice.
	for i := 0; i < len(children); i++ {
		if children[i].hash.IsEqual(node.hash) {
			copy(children[i:], children[i+1:])
			children[len(children)-1] = nil
			return children[:len(children)-1]
		}
	}
	return children
}

// BlockChain provides functions for working with the bitcoin block chain.
// It includes functionality such as rejecting duplicate blocks, ensuring blocks
// follow all rules, orphan handling, checkpoint handling, and best chain
// selection with reorganization.
type BlockChain struct {
	db                  btcdb.Db
	netParams           *btcnet.Params
	checkpointsByHeight map[int64]*btcnet.Checkpoint
	notifications       NotificationCallback
	root                *blockNode
	bestChain           *blockNode
	index               map[btcwire.ShaHash]*blockNode
	depNodes            map[btcwire.ShaHash][]*blockNode
	orphans             map[btcwire.ShaHash]*orphanBlock
	prevOrphans         map[btcwire.ShaHash][]*orphanBlock
	oldestOrphan        *orphanBlock
	orphanLock          sync.RWMutex
	blockCache          map[btcwire.ShaHash]*btcutil.Block
	noVerify            bool
	noCheckpoints       bool
	nextCheckpoint      *btcnet.Checkpoint
	checkpointBlock     *btcutil.Block
}

// DisableVerify provides a mechanism to disable transaction script validation
// which you DO NOT want to do in production as it could allow double spends
// and othe undesirable things.  It is provided only for debug purposes since
// script validation is extremely intensive and when debugging it is sometimes
// nice to quickly get the chain.
func (b *BlockChain) DisableVerify(disable bool) {
	b.noVerify = disable
}

// HaveBlock returns whether or not the chain instance has the block represented
// by the passed hash.  This includes checking the various places a block can
// be like part of the main chain, on a side chain, or in the orphan pool.
//
// This function is NOT safe for concurrent access.
func (b *BlockChain) HaveBlock(hash *btcwire.ShaHash) (bool, error) {
	exists, err := b.blockExists(hash)
	if err != nil {
		return false, err
	}
	return b.IsKnownOrphan(hash) || exists, nil
}

// IsKnownOrphan returns whether the passed hash is currently a known orphan.
// Keep in mind that only a limited number of orphans are held onto for a
// limited amount of time, so this function must not be used as an absolute
// way to test if a block is an orphan block.  A full block (as opposed to just
// its hash) must be passed to ProcessBlock for that purpose.  However, calling
// ProcessBlock with an orphan that already exists results in an error, so this
// function provides a mechanism for a caller to intelligently detect *recent*
// duplicate orphans and react accordingly.
//
// This function is safe for concurrent access.
func (b *BlockChain) IsKnownOrphan(hash *btcwire.ShaHash) bool {
	// Protect concurrent access.  Using a read lock only so multiple
	// readers can query without blocking each other.
	b.orphanLock.RLock()
	defer b.orphanLock.RUnlock()

	if _, exists := b.orphans[*hash]; exists {
		return true
	}

	return false
}

// GetOrphanRoot returns the head of the chain for the provided hash from the
// map of orphan blocks.
//
// This function is safe for concurrent access.
func (b *BlockChain) GetOrphanRoot(hash *btcwire.ShaHash) *btcwire.ShaHash {
	// Protect concurrent access.  Using a read lock only so multiple
	// readers can query without blocking each other.
	b.orphanLock.RLock()
	defer b.orphanLock.RUnlock()

	// Keep looping while the parent of each orphaned block is
	// known and is an orphan itself.
	orphanRoot := hash
	prevHash := hash
	for {
		orphan, exists := b.orphans[*prevHash]
		if !exists {
			break
		}
		orphanRoot = prevHash
		prevHash = &orphan.block.MsgBlock().Header.PrevBlock
	}

	return orphanRoot
}

// removeOrphanBlock removes the passed orphan block from the orphan pool and
// previous orphan index.
func (b *BlockChain) removeOrphanBlock(orphan *orphanBlock) {
	// Protect concurrent access.
	b.orphanLock.Lock()
	defer b.orphanLock.Unlock()

	// Remove the orphan block from the orphan pool.  It's safe to ignore
	// the error on Sha since it's cached.
	orphanHash, _ := orphan.block.Sha()
	delete(b.orphans, *orphanHash)

	// Remove the reference from the previous orphan index too.  An indexing
	// for loop is intentionally used over a range here as range does not
	// reevaluate the slice on each iteration nor does it adjust the index
	// for the modified slice.
	prevHash := &orphan.block.MsgBlock().Header.PrevBlock
	orphans := b.prevOrphans[*prevHash]
	for i := 0; i < len(orphans); i++ {
		hash, _ := orphans[i].block.Sha()
		if hash.IsEqual(orphanHash) {
			copy(orphans[i:], orphans[i+1:])
			orphans[len(orphans)-1] = nil
			orphans = orphans[:len(orphans)-1]
			i--
		}
	}
	b.prevOrphans[*prevHash] = orphans

	// Remove the map entry altogether if there are no longer any orphans
	// which depend on the parent hash.
	if len(b.prevOrphans[*prevHash]) == 0 {
		delete(b.prevOrphans, *prevHash)
	}
}

// addOrphanBlock adds the passed block (which is already determined to be
// an orphan prior calling this function) to the orphan pool.  It lazily cleans
// up any expired blocks so a separate cleanup poller doesn't need to be run.
// It also imposes a maximum limit on the number of outstanding orphan
// blocks and will remove the oldest received orphan block if the limit is
// exceeded.
func (b *BlockChain) addOrphanBlock(block *btcutil.Block) {
	// Remove expired orphan blocks.
	for _, oBlock := range b.orphans {
		if time.Now().After(oBlock.expiration) {
			b.removeOrphanBlock(oBlock)
			continue
		}

		// Update the oldest orphan block pointer so it can be discarded
		// in case the orphan pool fills up.
		if b.oldestOrphan == nil || oBlock.expiration.Before(b.oldestOrphan.expiration) {
			b.oldestOrphan = oBlock
		}
	}

	// Limit orphan blocks to prevent memory exhaustion.
	if len(b.orphans)+1 > maxOrphanBlocks {
		// Remove the oldest orphan to make room for the new one.
		b.removeOrphanBlock(b.oldestOrphan)
		b.oldestOrphan = nil
	}

	// Get the block sha.  It is safe to ignore the error here since any
	// errors would've been caught prior to calling this function.
	blockSha, _ := block.Sha()

	// Protect concurrent access.  This is intentionally done here instead
	// of near the top since removeOrphanBlock does its own locking and
	// the range iterator is not invalidated by removing map entries.
	b.orphanLock.Lock()
	defer b.orphanLock.Unlock()

	// Insert the block into the orphan map with an expiration time
	// 1 hour from now.
	expiration := time.Now().Add(time.Hour)
	oBlock := &orphanBlock{
		block:      block,
		expiration: expiration,
	}
	b.orphans[*blockSha] = oBlock

	// Add to previous hash lookup index for faster dependency lookups.
	prevHash := &block.MsgBlock().Header.PrevBlock
	b.prevOrphans[*prevHash] = append(b.prevOrphans[*prevHash], oBlock)

	return
}

// GenerateInitialIndex is an optional function which generates the required
// number of initial block nodes in an optimized fashion.  This is optional
// because the memory block index is sparse and previous nodes are dynamically
// loaded as needed.  However, during initial startup (when there are no nodes
// in memory yet), dynamically loading all of the required nodes on the fly in
// the usual way is much slower than preloading them.
//
// This function can only be called once and it must be called before any nodes
// are added to the block index.  ErrIndexAlreadyInitialized is returned if
// the former is not the case.  In practice, this means the function should be
// called directly after New.
func (b *BlockChain) GenerateInitialIndex() error {
	// Return an error if the has already been modified.
	if b.root != nil {
		return ErrIndexAlreadyInitialized
	}

	// Grab the latest block height for the main chain from the database.
	_, endHeight, err := b.db.NewestSha()
	if err != nil {
		return err
	}

	// Calculate the starting height based on the minimum number of nodes
	// needed in memory.
	startHeight := endHeight - minMemoryNodes
	if startHeight < 0 {
		startHeight = 0
	}

	// Loop forwards through each block loading the node into the index for
	// the block.
	//
	// Due to a bug in the SQLite btcdb driver, the FetchBlockBySha call is
	// limited to a maximum number of hashes per invocation.  Since SQLite
	// is going to be nuked eventually, the bug isn't being fixed in the
	// driver.  In the mean time, work around the issue by calling
	// FetchBlockBySha multiple times with the appropriate indices as needed.
	for start := startHeight; start <= endHeight; {
		hashList, err := b.db.FetchHeightRange(start, endHeight+1)
		if err != nil {
			return err
		}

		// The database did not return any further hashes.  Break out of
		// the loop now.
		if len(hashList) == 0 {
			break
		}

		// Loop forwards through each block loading the node into the
		// index for the block.
		for _, hash := range hashList {
			// Make a copy of the hash to make sure there are no
			// references into the list so it can be freed.
			hashCopy := hash
			node, err := b.loadBlockNode(&hashCopy)
			if err != nil {
				return err
			}

			// This node is now the end of the best chain.
			b.bestChain = node
		}

		// Start at the next block after the latest one on the next loop
		// iteration.
		start += int64(len(hashList))
	}

	return nil
}

// loadBlockNode loads the block identified by hash from the block database,
// creates a block node from it, and updates the memory block chain accordingly.
// It is used mainly to dynamically load previous blocks from database as they
// are needed to avoid needing to put the entire block chain in memory.
func (b *BlockChain) loadBlockNode(hash *btcwire.ShaHash) (*blockNode, error) {
	// Load the block header and height from the db.
	blockHeader, err := b.db.FetchBlockHeaderBySha(hash)
	if err != nil {
		return nil, err
	}
	blockHeight, err := b.db.FetchBlockHeightBySha(hash)
	if err != nil {
		return nil, err
	}

	// Create the new block node for the block and set the work.
	node := newBlockNode(blockHeader, hash, blockHeight)
	node.inMainChain = true

	// Add the node to the chain.
	// There are several possibilities here:
	//  1) This node is a child of an existing block node
	//  2) This node is the parent of one or more nodes
	//  3) Neither 1 or 2 is true, and this is not the first node being
	//     added to the tree which implies it's an orphan block and
	//     therefore is an error to insert into the chain
	//  4) Neither 1 or 2 is true, but this is the first node being added
	//     to the tree, so it's the root.
	prevHash := &blockHeader.PrevBlock
	if parentNode, ok := b.index[*prevHash]; ok {
		// Case 1 -- This node is a child of an existing block node.
		// Update the node's work sum with the sum of the parent node's
		// work sum and this node's work, append the node as a child of
		// the parent node and set this node's parent to the parent
		// node.
		node.workSum = node.workSum.Add(parentNode.workSum, node.workSum)
		parentNode.children = append(parentNode.children, node)
		node.parent = parentNode

	} else if childNodes, ok := b.depNodes[*hash]; ok {
		// Case 2 -- This node is the parent of one or more nodes.
		// Connect this block node to all of its children and update
		// all of the children (and their children) with the new work
		// sums.
		for _, childNode := range childNodes {
			childNode.parent = node
			node.children = append(node.children, childNode)
			addChildrenWork(childNode, node.workSum)
			b.root = node
		}

	} else {
		// Case 3 -- The node does't have a parent and is not the parent
		// of another node.  This is only acceptable for the first node
		// inserted into the chain.  Otherwise it means an arbitrary
		// orphan block is trying to be loaded which is not allowed.
		if b.root != nil {
			str := "loadBlockNode: attempt to insert orphan block %v"
			return nil, fmt.Errorf(str, hash)
		}

		// Case 4 -- This is the root since it's the first and only node.
		b.root = node
	}

	// Add the new node to the indices for faster lookups.
	b.index[*hash] = node
	b.depNodes[*prevHash] = append(b.depNodes[*prevHash], node)

	return node, nil
}

// getPrevNodeFromBlock returns a block node for the block previous to the
// passed block (the passed block's parent).  When it is already in the memory
// block chain, it simply returns it.  Otherwise, it loads the previous block
// from the block database, creates a new block node from it, and returns it.
// The returned node will be nil if the genesis block is passed.
func (b *BlockChain) getPrevNodeFromBlock(block *btcutil.Block) (*blockNode, error) {
	// Genesis block.
	prevHash := &block.MsgBlock().Header.PrevBlock
	if prevHash.IsEqual(zeroHash) {
		return nil, nil
	}

	// Return the existing previous block node if it's already there.
	if bn, ok := b.index[*prevHash]; ok {
		return bn, nil
	}

	// Dynamically load the previous block from the block database, create
	// a new block node for it, and update the memory chain accordingly.
	prevBlockNode, err := b.loadBlockNode(prevHash)
	if err != nil {
		return nil, err
	}
	return prevBlockNode, nil
}

// getPrevNodeFromNode returns a block node for the block previous to the
// passed block node (the passed block node's parent).  When the node is already
// connected to a parent, it simply returns it.  Otherwise, it loads the
// associated block from the database to obtain the previous hash and uses that
// to dynamically create a new block node and return it.  The memory block
// chain is updated accordingly.  The returned node will be nil if the genesis
// block is passed.
func (b *BlockChain) getPrevNodeFromNode(node *blockNode) (*blockNode, error) {
	// Return the existing previous block node if it's already there.
	if node.parent != nil {
		return node.parent, nil
	}

	// Genesis block.
	if node.hash.IsEqual(b.netParams.GenesisHash) {
		return nil, nil
	}

	// Dynamically load the previous block from the block database, create
	// a new block node for it, and update the memory chain accordingly.
	prevBlockNode, err := b.loadBlockNode(node.parentHash)
	if err != nil {
		return nil, err
	}

	return prevBlockNode, nil
}

// removeBlockNode removes the passed block node from the memory chain by
// unlinking all of its children and removing it from the the node and
// dependency indices.
func (b *BlockChain) removeBlockNode(node *blockNode) error {
	if node.parent != nil {
		return fmt.Errorf("removeBlockNode must be called with a "+
			" node at the front of the chain - node %v", node.hash)
	}

	// Remove the node from the node index.
	delete(b.index, *node.hash)

	// Unlink all of the node's children.
	for _, child := range node.children {
		child.parent = nil
	}
	node.children = nil

	// Remove the reference from the dependency index.
	prevHash := node.parentHash
	if children, ok := b.depNodes[*prevHash]; ok {
		// Find the node amongst the children of the
		// dependencies for the parent hash and remove it.
		b.depNodes[*prevHash] = removeChildNode(children, node)

		// Remove the map entry altogether if there are no
		// longer any nodes which depend on the parent hash.
		if len(b.depNodes[*prevHash]) == 0 {
			delete(b.depNodes, *prevHash)
		}
	}

	return nil
}

// pruneBlockNodes removes references to old block nodes which are no longer
// needed so they may be garbage collected.  In order to validate block rules
// and choose the best chain, only a portion of the nodes which form the block
// chain are needed in memory.  This function walks the chain backwards from the
// current best chain to find any nodes before the first needed block node.
func (b *BlockChain) pruneBlockNodes() error {
	// Nothing to do if there is not a best chain selected yet.
	if b.bestChain == nil {
		return nil
	}

	// Walk the chain backwards to find what should be the new root node.
	// Intentionally use node.parent instead of getPrevNodeFromNode since
	// the latter loads the node and the goal is to find nodes still in
	// memory that can be pruned.
	newRootNode := b.bestChain
	for i := int64(0); i < minMemoryNodes-1 && newRootNode != nil; i++ {
		newRootNode = newRootNode.parent
	}

	// Nothing to do if there are not enough nodes.
	if newRootNode == nil || newRootNode.parent == nil {
		return nil
	}

	// Push the nodes to delete on a list in reverse order since it's easier
	// to prune them going forwards than it is backwards.  This will
	// typically end up being a single node since pruning is currently done
	// just before each new node is created.  However, that might be tuned
	// later to only prune at intervals, so the code needs to account for
	// the possibility of multiple nodes.
	deleteNodes := list.New()
	for node := newRootNode.parent; node != nil; node = node.parent {
		deleteNodes.PushFront(node)
	}

	// Loop through each node to prune, unlink its children, remove it from
	// the dependency index, and remove it from the node index.
	for e := deleteNodes.Front(); e != nil; e = e.Next() {
		node := e.Value.(*blockNode)
		err := b.removeBlockNode(node)
		if err != nil {
			return err
		}
	}

	// Set the new root node.
	b.root = newRootNode

	return nil
}

// isMajorityVersion determines if a previous number of blocks in the chain
// starting with startNode are at least the minimum passed version.
func (b *BlockChain) isMajorityVersion(minVer int32, startNode *blockNode, numRequired, numToCheck uint64) bool {
	numFound := uint64(0)
	iterNode := startNode
	for i := uint64(0); i < numToCheck && iterNode != nil; i++ {
		// This node has a version that is at least the minimum version.
		if iterNode.version >= minVer {
			numFound++
		}

		// Get the previous block node.  This function is used over
		// simply accessing iterNode.parent directly as it will
		// dynamically create previous block nodes as needed.  This
		// helps allow only the pieces of the chain that are needed
		// to remain in memory.
		var err error
		iterNode, err = b.getPrevNodeFromNode(iterNode)
		if err != nil {
			break
		}
	}

	return numFound >= numRequired
}

// calcPastMedianTime calculates the median time of the previous few blocks
// prior to, and including, the passed block node.  It is primarily used to
// validate new blocks have sane timestamps.
func (b *BlockChain) calcPastMedianTime(startNode *blockNode) (time.Time, error) {
	// Genesis block.
	if startNode == nil {
		return b.netParams.GenesisBlock.Header.Timestamp, nil
	}

	// Create a slice of the previous few block timestamps used to calculate
	// the median per the number defined by the constant medianTimeBlocks.
	timestamps := make([]time.Time, medianTimeBlocks)
	numNodes := 0
	iterNode := startNode
	for i := 0; i < medianTimeBlocks && iterNode != nil; i++ {
		timestamps[i] = iterNode.timestamp
		numNodes++

		// Get the previous block node.  This function is used over
		// simply accessing iterNode.parent directly as it will
		// dynamically create previous block nodes as needed.  This
		// helps allow only the pieces of the chain that are needed
		// to remain in memory.
		var err error
		iterNode, err = b.getPrevNodeFromNode(iterNode)
		if err != nil {
			log.Errorf("getPrevNodeFromNode: %v", err)
			return time.Time{}, err
		}
	}

	// Prune the slice to the actual number of available timestamps which
	// will be fewer than desired near the beginning of the block chain
	// and sort them.
	timestamps = timestamps[:numNodes]
	sort.Sort(timeSorter(timestamps))

	// NOTE: bitcoind incorrectly calculates the median for even numbers of
	// blocks.  A true median averages the middle two elements for a set
	// with an even number of elements in it.   Since the constant for the
	// previous number of blocks to be used is odd, this is only an issue
	// for a few blocks near the beginning of the chain.  I suspect this is
	// an optimization even though the result is slightly wrong for a few
	// of the first blocks since after the first few blocks, there will
	// always be an odd number of blocks in the set per the constant.
	//
	// This code follows suit to ensure the same rules are used as bitcoind
	// however, be aware that should the medianTimeBlocks constant ever be
	// changed to an even number, this code will be wrong.
	medianTimestamp := timestamps[numNodes/2]
	return medianTimestamp, nil
}

// CalcPastMedianTime calculates the median time of the previous few blocks
// prior to, and including, the end of the current best chain.  It is primarily
// used to ensure new blocks have sane timestamps.
//
// This function is NOT safe for concurrent access.
func (b *BlockChain) CalcPastMedianTime() (time.Time, error) {
	return b.calcPastMedianTime(b.bestChain)
}

// getReorganizeNodes finds the fork point between the main chain and the passed
// node and returns a list of block nodes that would need to be detached from
// the main chain and a list of block nodes that would need to be attached to
// the fork point (which will be the end of the main chain after detaching the
// returned list of block nodes) in order to reorganize the chain such that the
// passed node is the new end of the main chain.  The lists will be empty if the
// passed node is not on a side chain.
func (b *BlockChain) getReorganizeNodes(node *blockNode) (*list.List, *list.List) {
	// Nothing to detach or attach if there is no node.
	attachNodes := list.New()
	detachNodes := list.New()
	if node == nil {
		return detachNodes, attachNodes
	}

	// Find the fork point (if any) adding each block to the list of nodes
	// to attach to the main tree.  Push them onto the list in reverse order
	// so they are attached in the appropriate order when iterating the list
	// later.
	ancestor := node
	for ; ancestor.parent != nil; ancestor = ancestor.parent {
		if ancestor.inMainChain {
			break
		}
		attachNodes.PushFront(ancestor)
	}

	// TODO(davec): Use prevNodeFromNode function in case the requested
	// node is further back than the what is in memory.  This shouldn't
	// happen in the normal course of operation, but the ability to fetch
	// input transactions of arbitrary blocks will likely to be exposed at
	// some point and that could lead to an issue here.

	// Start from the end of the main chain and work backwards until the
	// common ancestor adding each block to the list of nodes to detach from
	// the main chain.
	for n := b.bestChain; n != nil && n.parent != nil; n = n.parent {
		if n.hash.IsEqual(ancestor.hash) {
			break
		}
		detachNodes.PushBack(n)
	}

	return detachNodes, attachNodes
}

// connectBlock handles connecting the passed node/block to the end of the main
// (best) chain.
func (b *BlockChain) connectBlock(node *blockNode, block *btcutil.Block) error {
	// Make sure it's extending the end of the best chain.
	prevHash := &block.MsgBlock().Header.PrevBlock
	if b.bestChain != nil && !prevHash.IsEqual(b.bestChain.hash) {
		return fmt.Errorf("connectBlock must be called with a block " +
			"that extends the main chain")
	}

	// Insert the block into the database which houses the main chain.
	_, err := b.db.InsertBlock(block)
	if err != nil {
		return err
	}

	// Add the new node to the memory main chain indices for faster
	// lookups.
	node.inMainChain = true
	b.index[*node.hash] = node
	b.depNodes[*prevHash] = append(b.depNodes[*prevHash], node)

	// This node is now the end of the best chain.
	b.bestChain = node

	// Notify the caller that the block was connected to the main chain.
	// The caller would typically want to react with actions such as
	// updating wallets.
	b.sendNotification(NTBlockConnected, block)

	return nil
}

// disconnectBlock handles disconnecting the passed node/block from the end of
// the main (best) chain.
func (b *BlockChain) disconnectBlock(node *blockNode, block *btcutil.Block) error {
	// Make sure the node being disconnected is the end of the best chain.
	if b.bestChain == nil || !node.hash.IsEqual(b.bestChain.hash) {
		return fmt.Errorf("disconnectBlock must be called with the " +
			"block at the end of the main chain")
	}

	// Remove the block from the database which houses the main chain.
	prevNode, err := b.getPrevNodeFromNode(node)
	if err != nil {
		return err
	}
	err = b.db.DropAfterBlockBySha(prevNode.hash)
	if err != nil {
		return err
	}

	// Put block in the side chain cache.
	node.inMainChain = false
	b.blockCache[*node.hash] = block

	// This node's parent is now the end of the best chain.
	b.bestChain = node.parent

	// Notify the caller that the block was disconnected from the main
	// chain.  The caller would typically want to react with actions such as
	// updating wallets.
	b.sendNotification(NTBlockDisconnected, block)

	return nil
}

// reorganizeChain reorganizes the block chain by disconnecting the nodes in the
// detachNodes list and connecting the nodes in the attach list.  It expects
// that the lists are already in the correct order and are in sync with the
// end of the current best chain.  Specifically, nodes that are being
// disconnected must be in reverse order (think of popping them off
// the end of the chain) and nodes the are being attached must be in forwards
// order (think pushing them onto the end of the chain).
//
// The flags modify the behavior of this function as follows:
//  - BFDryRun: Only the checks which ensure the reorganize can be completed
//    successfully are performed.  The chain is not reorganized.
func (b *BlockChain) reorganizeChain(detachNodes, attachNodes *list.List, flags BehaviorFlags) error {
	// Ensure all of the needed side chain blocks are in the cache.
	for e := attachNodes.Front(); e != nil; e = e.Next() {
		n := e.Value.(*blockNode)
		if _, exists := b.blockCache[*n.hash]; !exists {
			return fmt.Errorf("block %v is missing from the side "+
				"chain block cache", n.hash)
		}
	}

	// Perform several checks to verify each block that needs to be attached
	// to the main chain can be connected without violating any rules and
	// without actually connecting the block.
	//
	// NOTE: bitcoind does these checks directly when it connects a block.
	// The downside to that approach is that if any of these checks fail
	// after disconnecting some blocks or attaching others, all of the
	// operations have to be rolled back to get the chain back into the
	// state it was before the rule violation (or other failure).  There are
	// at least a couple of ways accomplish that rollback, but both involve
	// tweaking the chain.  This approach catches these issues before ever
	// modifying the chain.
	for e := attachNodes.Front(); e != nil; e = e.Next() {
		n := e.Value.(*blockNode)
		block := b.blockCache[*n.hash]
		err := b.checkConnectBlock(n, block)
		if err != nil {
			return err
		}
	}

	// Skip disconnecting and connecting the blocks when running with the
	// dry run flag set.
	if flags&BFDryRun == BFDryRun {
		return nil
	}

	// Disconnect blocks from the main chain.
	for e := detachNodes.Front(); e != nil; e = e.Next() {
		n := e.Value.(*blockNode)
		block, err := b.db.FetchBlockBySha(n.hash)
		if err != nil {
			return err
		}
		err = b.disconnectBlock(n, block)
		if err != nil {
			return err
		}
	}

	// Connect the new best chain blocks.
	for e := attachNodes.Front(); e != nil; e = e.Next() {
		n := e.Value.(*blockNode)
		block := b.blockCache[*n.hash]
		err := b.connectBlock(n, block)
		if err != nil {
			return err
		}
		delete(b.blockCache, *n.hash)
	}

	// Log the point where the chain forked.
	firstAttachNode := attachNodes.Front().Value.(*blockNode)
	forkNode, err := b.getPrevNodeFromNode(firstAttachNode)
	if err == nil {
		log.Infof("REORGANIZE: Chain forks at %v", forkNode.hash)
	}

	// Log the old and new best chain heads.
	firstDetachNode := detachNodes.Front().Value.(*blockNode)
	lastAttachNode := attachNodes.Back().Value.(*blockNode)
	log.Infof("REORGANIZE: Old best chain head was %v", firstDetachNode.hash)
	log.Infof("REORGANIZE: New best chain head is %v", lastAttachNode.hash)

	return nil
}

// connectBestChain handles connecting the passed block to the chain while
// respecting proper chain selection according to the chain with the most
// proof of work.  In the typical case, the new block simply extends the main
// chain.  However, it may also be extending (or creating) a side chain (fork)
// which may or may not end up becoming the main chain depending on which fork
// cumulatively has the most proof of work.
//
// The flags modify the behavior of this function as follows:
//  - BFFastAdd: Avoids the call to checkConnectBlock which does several
//    expensive transaction validation operations.
//  - BFDryRun: Prevents the block from being connected and avoids modifying the
//    state of the memory chain index.  Also, any log messages related to
//    modifying the state are avoided.
func (b *BlockChain) connectBestChain(node *blockNode, block *btcutil.Block, flags BehaviorFlags) error {
	fastAdd := flags&BFFastAdd == BFFastAdd
	dryRun := flags&BFDryRun == BFDryRun

	// We haven't selected a best chain yet or we are extending the main
	// (best) chain with a new block.  This is the most common case.
	if b.bestChain == nil || node.parent.hash.IsEqual(b.bestChain.hash) {
		// Perform several checks to verify the block can be connected
		// to the main chain (including whatever reorganization might
		// be necessary to get this node to the main chain) without
		// violating any rules and without actually connecting the
		// block.
		if !fastAdd {
			err := b.checkConnectBlock(node, block)
			if err != nil {
				return err
			}
		}

		// Don't connect the block if performing a dry run.
		if dryRun {
			return nil
		}

		// Connect the block to the main chain.
		err := b.connectBlock(node, block)
		if err != nil {
			return err
		}

		// Connect the parent node to this node.
		if node.parent != nil {
			node.parent.children = append(node.parent.children, node)
		}

		return nil
	}
	if fastAdd {
		bsha, _ := block.Sha()
		log.Warnf("fastAdd set in the side chain case? %v\n", bsha)
	}

	// We're extending (or creating) a side chain which may or may not
	// become the main chain, but in either case we need the block stored
	// for future processing, so add the block to the side chain holding
	// cache.
	if !dryRun {
		log.Debugf("Adding block %v to side chain cache", node.hash)
	}
	b.blockCache[*node.hash] = block
	b.index[*node.hash] = node

	// Connect the parent node to this node.
	node.inMainChain = false
	node.parent.children = append(node.parent.children, node)

	// Remove the block from the side chain cache and disconnect it from the
	// parent node when the function returns when running in dry run mode.
	if dryRun {
		defer func() {
			children := node.parent.children
			children = removeChildNode(children, node)
			node.parent.children = children

			delete(b.index, *node.hash)
			delete(b.blockCache, *node.hash)
		}()
	}

	// We're extending (or creating) a side chain, but the cumulative
	// work for this new side chain is not enough to make it the new chain.
	if node.workSum.Cmp(b.bestChain.workSum) <= 0 {
		// Skip Logging info when the dry run flag is set.
		if dryRun {
			return nil
		}

		// Find the fork point.
		fork := node
		for ; fork.parent != nil; fork = fork.parent {
			if fork.inMainChain {
				break
			}
		}

		// Log information about how the block is forking the chain.
		if fork.hash.IsEqual(node.parent.hash) {
			log.Infof("FORK: Block %v forks the chain at height %d"+
				"/block %v, but does not cause a reorganize",
				node.hash, fork.height, fork.hash)
		} else {
			log.Infof("EXTEND FORK: Block %v extends a side chain "+
				"which forks the chain at height %d/block %v",
				node.hash, fork.height, fork.hash)
		}

		return nil
	}

	// We're extending (or creating) a side chain and the cumulative work
	// for this new side chain is more than the old best chain, so this side
	// chain needs to become the main chain.  In order to accomplish that,
	// find the common ancestor of both sides of the fork, disconnect the
	// blocks that form the (now) old fork from the main chain, and attach
	// the blocks that form the new chain to the main chain starting at the
	// common ancenstor (the point where the chain forked).
	detachNodes, attachNodes := b.getReorganizeNodes(node)

	// Reorganize the chain.
	if !dryRun {
		log.Infof("REORGANIZE: Block %v is causing a reorganize.",
			node.hash)
	}
	err := b.reorganizeChain(detachNodes, attachNodes, flags)
	if err != nil {
		return err
	}

	return nil
}

// IsCurrent returns whether or not the chain believes it is current.  Several
// factors are used to guess, but the key factors that allow the chain to
// believe it is current are:
//  - Latest block height is after the latest checkpoint (if enabled)
//  - Latest block has a timestamp newer than 24 hours ago
//
// This function is NOT safe for concurrent access.
func (b *BlockChain) IsCurrent() bool {
	// Not current if there isn't a main (best) chain yet.
	if b.bestChain == nil {
		return false
	}

	// Not current if the latest main (best) chain height is before the
	// latest known good checkpoint (when checkpoints are enabled).
	checkpoint := b.LatestCheckpoint()
	if checkpoint != nil && b.bestChain.height < checkpoint.Height {
		return false
	}

	// Not current if the latest best block has a timestamp before 24 hours
	// ago.
	now := time.Now()
	if b.bestChain.timestamp.Before(now.Add(-24 * time.Hour)) {
		return false
	}

	// The chain appears to be current if the above checks did not report
	// otherwise.
	return true
}

// New returns a BlockChain instance for the passed bitcoin network using the
// provided backing database.  It accepts a callback on which notifications
// will be sent when various events take place.  See the documentation for
// Notification and NotificationType for details on the types and contents of
// notifications.  The provided callback can be nil if the caller is not
// interested in receiving notifications.
func New(db btcdb.Db, params *btcnet.Params, c NotificationCallback) *BlockChain {
	// Generate a checkpoint by height map from the provided checkpoints.
	var checkpointsByHeight map[int64]*btcnet.Checkpoint
	if len(params.Checkpoints) > 0 {
		checkpointsByHeight = make(map[int64]*btcnet.Checkpoint)
		for i := range params.Checkpoints {
			checkpoint := &params.Checkpoints[i]
			checkpointsByHeight[checkpoint.Height] = checkpoint
		}
	}

	b := BlockChain{
		db:                  db,
		netParams:           params,
		checkpointsByHeight: checkpointsByHeight,
		notifications:       c,
		root:                nil,
		bestChain:           nil,
		index:               make(map[btcwire.ShaHash]*blockNode),
		depNodes:            make(map[btcwire.ShaHash][]*blockNode),
		orphans:             make(map[btcwire.ShaHash]*orphanBlock),
		prevOrphans:         make(map[btcwire.ShaHash][]*orphanBlock),
		blockCache:          make(map[btcwire.ShaHash]*btcutil.Block),
	}
	return &b
}<|MERGE_RESOLUTION|>--- conflicted
+++ resolved
@@ -78,14 +78,6 @@
 	timestamp time.Time
 
 	// Peercoin specific
-<<<<<<< HEAD
-	generatedStakeModifier bool
-	stakeModifier          uint64
-	stakeModifierChecksum  uint32 // checksum of index; in-memeory only (main.h)
-	hashProofOfStake       *btcwire.ShaHash
-	stakeEntropyBit        uint32
-	flags                  uint32
-=======
 	generatedStakeModifier 	bool
 	stakeModifier			uint64
 	stakeModifierChecksum	uint32 // checksum of index; in-memeory only (main.h)
@@ -93,7 +85,6 @@
 	stakeEntropyBit			uint32
 	flags					uint32
 	chainTrust				*big.Int
->>>>>>> 3cb41297
 }
 
 // newBlockNode returns a new block node for the given block header.  It is
